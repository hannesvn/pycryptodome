# -*- coding: utf-8 -*-
#
#  PublicKey/RSA.py : RSA public key primitive
#
# Written in 2008 by Dwayne C. Litzenberger <dlitz@dlitz.net>
#
# ===================================================================
# The contents of this file are dedicated to the public domain.  To
# the extent that dedication to the public domain is not available,
# everyone is granted a worldwide, perpetual, royalty-free,
# non-exclusive license to exercise all rights associated with the
# contents of this file for any purpose whatsoever.
# No rights are reserved.
#
# THE SOFTWARE IS PROVIDED "AS IS", WITHOUT WARRANTY OF ANY KIND,
# EXPRESS OR IMPLIED, INCLUDING BUT NOT LIMITED TO THE WARRANTIES OF
# MERCHANTABILITY, FITNESS FOR A PARTICULAR PURPOSE AND
# NONINFRINGEMENT. IN NO EVENT SHALL THE AUTHORS OR COPYRIGHT HOLDERS
# BE LIABLE FOR ANY CLAIM, DAMAGES OR OTHER LIABILITY, WHETHER IN AN
# ACTION OF CONTRACT, TORT OR OTHERWISE, ARISING FROM, OUT OF OR IN
# CONNECTION WITH THE SOFTWARE OR THE USE OR OTHER DEALINGS IN THE
# SOFTWARE.
# ===================================================================

"""RSA public-key cryptography algorithm.

:sort: generate,construct,importKey,error
:undocumented: _fastmath, __revision__, _impl
"""

__revision__ = "$Id$"

__all__ = ['generate', 'construct', 'error', 'importKey' ]

import sys
if sys.version_info[0] == 2 and sys.version_info[1] == 1:
    from Crypto.Util.py21compat import *
from Crypto.Util.py3compat import *
#from Crypto.Util.python_compat import *
from Crypto.Util.number import getRandomRange, bytes_to_long, long_to_bytes

from Crypto.PublicKey import _RSA, _slowmath, pubkey
from Crypto import Random

from Crypto.Util.asn1 import DerObject, DerSequence, DerNull
import binascii
import struct

from Crypto.Util.number import inverse

from Crypto.Util.number import inverse

try:
    from Crypto.PublicKey import _fastmath
except ImportError:
    _fastmath = None

class _RSAobj(pubkey.pubkey):
    """Class defining an actual RSA key."""

    #: Dictionary of RSA parameters.
    #:
    #: A public key will only have the following entries:
    #:
    #:  - **n**, the modulus.
    #:  - **e**, the public exponent.
    #:
    #: A private key will also have:
    #:
    #:  - **d**, the private exponent.
    #:  - **p**, the first factor of n.
    #:  - **q**, the second factor of n.
    #:  - **u**, the CRT coefficient (1/p) mod q.
    keydata = ['n', 'e', 'd', 'p', 'q', 'u']

    def __init__(self, implementation, key, randfunc=None):
        self.implementation = implementation
        self.key = key
        if randfunc is None:
            randfunc = Random.new().read
        self._randfunc = randfunc

    def __getattr__(self, attrname):
        if attrname in self.keydata:
            # For backward compatibility, allow the user to get (not set) the
            # RSA key parameters directly from this object.
            return getattr(self.key, attrname)
        else:
            raise AttributeError("%s object has no %r attribute" % (self.__class__.__name__, attrname,))

    def _encrypt(self, c, K):
        return (self.key._encrypt(c),)

    def _decrypt(self, c):
        #(ciphertext,) = c
        (ciphertext,) = c[:1]  # HACK - We should use the previous line
                               # instead, but this is more compatible and we're
                               # going to replace the Crypto.PublicKey API soon
                               # anyway.

        # Blinded RSA decryption (to prevent timing attacks):
        # Step 1: Generate random secret blinding factor r, such that 0 < r < n-1
        r = getRandomRange(1, self.key.n-1, randfunc=self._randfunc)
        # Step 2: Compute c' = c * r**e mod n
        cp = self.key._blind(ciphertext, r)
        # Step 3: Compute m' = c'**d mod n       (ordinary RSA decryption)
        mp = self.key._decrypt(cp)
        # Step 4: Compute m = m**(r-1) mod n
        return self.key._unblind(mp, r)

    def _blind(self, m, r):
        return self.key._blind(m, r)

    def _unblind(self, m, r):
        return self.key._unblind(m, r)

    def _sign(self, m, K=None):
        return (self.key._sign(m),)

    def _verify(self, m, sig):
        #(s,) = sig
        (s,) = sig[:1]  # HACK - We should use the previous line instead, but
                        # this is more compatible and we're going to replace
                        # the Crypto.PublicKey API soon anyway.
        return self.key._verify(m, s)

    def has_private(self):
        return self.key.has_private()

    def size(self):
        return self.key.size()

    def can_blind(self):
        return True

    def can_encrypt(self):
        return True

    def can_sign(self):
        return True

    def publickey(self):
        return self.implementation.construct((self.key.n, self.key.e))

    def __getstate__(self):
        d = {}
        for k in self.keydata:
            try:
                d[k] = getattr(self.key, k)
            except AttributeError:
                pass
        return d

    def __setstate__(self, d):
        if not hasattr(self, 'implementation'):
            self.implementation = RSAImplementation()
        t = []
        for k in self.keydata:
            if not d.has_key(k):
                break
            t.append(d[k])
        self.key = self.implementation._math.rsa_construct(*tuple(t))

    def __repr__(self):
        attrs = []
        for k in self.keydata:
            if k == 'n':
                attrs.append("n(%d)" % (self.size()+1,))
            elif hasattr(self.key, k):
                attrs.append(k)
        if self.has_private():
            attrs.append("private")
        # PY3K: This is meant to be text, do not change to bytes (data)
        return "<%s @0x%x %s>" % (self.__class__.__name__, id(self), ",".join(attrs))

    def exportKey(self, format='PEM', passphrase=None, pkcs=1):
        """Export this RSA key.

        :Parameter format: The format to use for wrapping the key.

            - *'DER'*. Binary encoding, always unencrypted.
            - *'PEM'*. Textual encoding, done according to RFC1421/3.
              Unencrypted (default) or encrypted.
            - *'OpenSSH'*. Textual encoding, done according to OpenSSH specification.
              Only suitable for public keys (not private keys).
        :Type format: string

        :Parameter passphrase: In case of PEM, the pass phrase to derive the encryption key from.
        :Type passphrase: string 

        :Parameter pkcs: The PKCS standard to follow for encoding the key.
         You have two choices: **1** (PKCS#1, RFC3447) or **8** (PKCS#8, RFC5208).
         PKCS#8 is only available for private keys.
         PKCS#1 is the default.
         PKCS standards are not relevant for the *OpenSSH* format.
        :Type pkcs: integer

        :Return: A string with the encoded public or private half.
        :Raise ValueError:
            When the format is unknown.
        """
        if passphrase is not None:
            passphrase = tobytes(passphrase)
        if format=='OpenSSH':
               eb = long_to_bytes(self.e)
               nb = long_to_bytes(self.n)
               if bord(eb[0]) & 0x80: eb=bchr(0x00)+eb
               if bord(nb[0]) & 0x80: nb=bchr(0x00)+nb
               keyparts = [ 'ssh-rsa', eb, nb ]
               keystring = ''.join([ struct.pack(">I",len(kp))+kp for kp in keyparts]) 
               return 'ssh-rsa '+binascii.b2a_base64(keystring)[:-1]

        # DER format is always used, even in case of PEM, which simply
        # encodes it into BASE64.
        der = DerSequence()
        if self.has_private():
<<<<<<< HEAD
                keyType= { 1: 'RSA PRIVATE', 8: 'PRIVATE' }[pkcs]
                der[:] = [ 0, self.n, self.e, self.d, self.p, self.q,
                           self.d % (self.p-1), self.d % (self.q-1),
                           inverse(self.q, self.p) ]
                if pkcs==8:
                    derkey = der.encode()
                    der = DerSequence([0])
                    der.append(algorithmIdentifier)
                    der.append(DerObject('OCTET STRING', derkey).encode())
=======
            keyType = "RSA PRIVATE"
            der[:] = [ 0, self.n, self.e, self.d, self.p, self.q,
                   self.d % (self.p-1), self.d % (self.q-1),
                   inverse(self.q, self.p) ]
>>>>>>> 0b370a7a
        else:
                keyType = "PUBLIC"
                der.append(algorithmIdentifier)
                bitmap = DerObject('BIT STRING')
                derPK = DerSequence( [ self.n, self.e ] )
                bitmap.payload = bchr(0x00) + derPK.encode()
                der.append(bitmap.encode())
        if format=='DER':
                return der.encode()
        if format=='PEM':
<<<<<<< HEAD
                pem = b("-----BEGIN " + keyType + " KEY-----\n")
                objenc = None
                if passphrase and keyType.endswith('PRIVATE'):
                    # We only support 3DES for encryption
                    import Crypto.Hash.MD5
                    from Crypto.Cipher import DES3
                    from Crypto.Protocol.KDF import PBKDF1
                    salt = self._randfunc(8)
                    key =  PBKDF1(passphrase, salt, 16, 1, Crypto.Hash.MD5)
                    key += PBKDF1(key+passphrase, salt, 8, 1, Crypto.Hash.MD5)
                    objenc = DES3.new(key, Crypto.Cipher.DES3.MODE_CBC, salt)
                    pem += b('Proc-Type: 4,ENCRYPTED\n')
                    pem += b('DEK-Info: DES-EDE3-CBC,') + binascii.b2a_hex(salt).upper() + b('\n\n')
                
                binaryKey = der.encode()
                if objenc:
                    # Add PKCS#7-like padding
                    padding = objenc.block_size-len(binaryKey)%objenc.block_size
                    binaryKey = objenc.encrypt(binaryKey+bchr(padding)*padding)

                # Each BASE64 line can take up to 64 characters (=48 bytes of data)
                chunks = [ binascii.b2a_base64(binaryKey[i:i+48]) for i in range(0, len(binaryKey), 48) ]
                pem += b('').join(chunks)
                pem += b("-----END " + keyType + " KEY-----")
                return pem
=======
            pem = b("-----BEGIN %s KEY-----\n" % keyType)
            binaryKey = der.encode()
            # Each BASE64 line can take up to 64 characters (=48 bytes of data)
            chunks = [ binascii.b2a_base64(binaryKey[i:i+48]) for i in range(0, len(binaryKey), 48) ]
            pem += b('').join(chunks)
            pem += b("-----END %s KEY-----" % keyType)
            return pem
>>>>>>> 0b370a7a
        return ValueError("Unknown key format '%s'. Cannot export the RSA key." % format)

class RSAImplementation(object):
    """
    An RSA key factory.

    This class is only internally used to implement the methods of the `Crypto.PublicKey.RSA` modulule.

    :sort: __init__,generate,construct,importKey
    :undocumented: _g*, _i*
    """

    def __init__(self, **kwargs):
        """Create a new RSA key factory.

        :Keywords:
         use_fast_math : bool
                                Specify which mathematic library to use:

                                - *None* (default). Use fastest math available.
                                - *True* . Use fast math.
                                - *False* . Use slow math.
         default_randfunc : callable
                                Specify how to collect random data:

                                - *None* (default). Use Random.new().read().
                                - not *Note* . Use the specified function directly.
        :Raise RuntimeError:
            When **use_fast_math** =True but fast math is not available.
        """
        use_fast_math = kwargs.get('use_fast_math', None)
        if use_fast_math is None:   # Automatic
            if _fastmath is not None:
                self._math = _fastmath
            else:
                self._math = _slowmath

        elif use_fast_math:     # Explicitly select fast math
            if _fastmath is not None:
                self._math = _fastmath
            else:
                raise RuntimeError("fast math module not available")

        else:   # Explicitly select slow math
            self._math = _slowmath

        self.error = self._math.error

        self._default_randfunc = kwargs.get('default_randfunc', None)
        self._current_randfunc = None

    def _get_randfunc(self, randfunc):
        if randfunc is not None:
            return randfunc
        elif self._current_randfunc is None:
            self._current_randfunc = Random.new().read
        return self._current_randfunc

    def generate(self, bits, randfunc=None, progress_func=None, e=65537):
        """Randomly generate a fresh, new RSA key object.

        :Parameters:
         bits : int
                            Key length, or size (in bits) of the RSA modulus.

                            It must be a multiple of 256, and no smaller than 1024.
         randfunc : callable
                            Random number generation function; it should accept
                            a single integer N and return a string of random data
                            N bytes long.
         progress_func : callable
                            Optional function that will be called with a short string
                            containing the key parameter currently being generated;
                            it's useful for interactive applications where a user is
                            waiting for a key to be generated.
         e : int
                            Public RSA exponent. It must be an odd positive integer.

                            It is typically a small number with very few ones in its
                            binary representation.

                            The default value 65537 (= ``0b10000000000000001`` ) is a safe
                            choice: other common values are 5, 7, 17, and 257.

        :attention: You should always use a cryptographically secure random number generator,
            such as the one defined in the ``Crypto.Random`` module; **don't** just use the
            current time and the ``random`` module.

        :attention: Exponent 3 is also widely used, but it requires very special care when padding
            the message.

        :Raise ValueError:
            When **bits** is too little or not a multiple of 256, or when
            **e** is not odd or smaller than 2.
        """
        if bits < 1024 or (bits & 0xff) != 0:
            # pubkey.getStrongPrime doesn't like anything that's not a multiple of 256 and >= 1024
            raise ValueError("RSA modulus length must be a multiple of 256 and >= 1024")
        if e%2==0 or e<3:
            raise ValueError("RSA public exponent must be a positive, odd integer larger than 2.")
        rf = self._get_randfunc(randfunc)
        obj = _RSA.generate_py(bits, rf, progress_func, e)    # TODO: Don't use legacy _RSA module
        key = self._math.rsa_construct(obj.n, obj.e, obj.d, obj.p, obj.q, obj.u)
        return _RSAobj(self, key)

    def construct(self, tup):
        """Construct an RSA key object from a tuple of valid RSA components.

        The modulus **n** must be the product of two primes.
        The public exponent **e** must be odd and larger than 1.

        In case of a private key, the following equations must apply:

        - e != 1
        - p*q = n
        - e*d = 1 mod (p-1)(q-1)
        - p*u = 1 mod q

        :Parameters:
         tup : tuple
                    A tuple of long integers, with at least 2 and no
                    more than 6 items. The items come in the following order:

                    1. RSA modulus (n).
                    2. Public exponent (e).
                    3. Private exponent (d). Only required if the key is private.
                    4. First factor of n (p). Optional.
                    5. Second factor of n (q). Optional.
                    6. CRT coefficient, (1/p) mod q (u). Optional.
        """
        key = self._math.rsa_construct(*tup)
        return _RSAobj(self, key)

    def _importKeyDER(self, externKey):
<<<<<<< HEAD
        """Import an RSA key (public or private half), encoded in DER form."""

        try:

            der = DerSequence()
            der.decode(externKey, True)

            # Try PKCS#1 first, for a private key
            if len(der)==9 and der.hasOnlyInts() and der[0]==0:
                # ASN.1 RSAPrivateKey element
                del der[6:]     # Remove d mod (p-1), d mod (q-1), and q^{-1} mod p
                der.append(inverse(der[4],der[5])) # Add p^{-1} mod q
                del der[0]      # Remove version
                return self.construct(der[:])

            # Keep on trying PKCS#1, but now for a public key
            if len(der)==2:
                # The DER object is a SubjectPublicKeyInfo SEQUENCE with two elements:
                # an 'algorithm' (or 'algorithmIdentifier') SEQUENCE and a 'subjectPublicKey' BIT STRING.
                # 'algorithm' takes the value given a few lines above.
                # 'subjectPublicKey' encapsulates the actual ASN.1 RSAPublicKey element.
                if der[0]==algorithmIdentifier:
                        bitmap = DerObject()
                        bitmap.decode(der[1], True)
                        if bitmap.isType('BIT STRING') and bord(bitmap.payload[0])==0x00:
                                der.decode(bitmap.payload[1:], True)
                                if len(der)==2 and der.hasOnlyInts():
                                        return self.construct(der[:])

            # Try unencrypted PKCS#8
            if der[0]==0:
                # The second element in the SEQUENCE is algorithmIdentifier.
                # It must say RSA (see above for description).
                if der[1]==algorithmIdentifier:
                    privateKey = DerObject()
                    privateKey.decode(der[2], True)
                    if privateKey.isType('OCTET STRING'):
                        return self._importKeyDER(privateKey.payload)

        except ValueError, IndexError:
            pass
=======
        der = DerSequence()
        der.decode(externKey, True)
        if len(der)==9 and der.hasOnlyInts() and der[0]==0:
            # ASN.1 RSAPrivateKey element
            del der[6:]	# Remove d mod (p-1), d mod (q-1), and q^{-1} mod p
            der.append(inverse(der[4],der[5])) # Add p^{-1} mod q
            del der[0]	# Remove version
            return self.construct(der[:])
        if len(der)==2:
            # The DER object is a SEQUENCE with two elements:
            # a SubjectPublicKeyInfo SEQUENCE and an opaque BIT STRING.
            #
            # The first element is always the same:
            # 0x30 0x0D     SEQUENCE, 12 bytes of payload
            #   0x06 0x09   OBJECT IDENTIFIER, 9 bytes of payload
            #     0x2A 0x86 0x48 0x86 0xF7 0x0D 0x01 0x01 0x01
            #               rsaEncryption (1 2 840 113549 1 1 1) (PKCS #1)
            #   0x05 0x00   NULL
            #
            # The second encapsulates the actual ASN.1 RSAPublicKey element.
            if der[0]==b('\x30\x0D\x06\x09\x2A\x86\x48\x86\xF7\x0D\x01\x01\x01\x05\x00'):
                bitmap = DerObject()
                bitmap.decode(der[1], True)
                if bitmap.typeTag==b('\x03')[0] and bitmap.payload[0]==b('\x00')[0]:
                    der.decode(bitmap.payload[1:], True)
                    if len(der)==2 and der.hasOnlyInts():
                        return self.construct(der[:])
        raise ValueError("RSA key format is not supported")
>>>>>>> 0b370a7a

        raise ValueError("RSA key format is not supported")

<<<<<<< HEAD
    def importKey(self, externKey, passphrase=None):
        """Import an RSA key (public or private half), encoded in standard form.

        :Parameter externKey:
            The RSA key to import, encoded as a string.

            The key can be in any of the following formats:

            - DER + PKCS#1 (binary)
            - PEM + PKCS#1 (textual, according to RFC1421/3)
            - DER + PKCS#8 (binary, private key only)
            - PEM + PKCS#8 (textual, according to RFC5208, private key only)
            - OpenSSH (textual public key only)
            
            In case of PEM + PKCS#1, the key can be encrypted with DES or 3TDES according to a certain ``pass phrase``.
            Only OpenSSL-compatible pass phrases are supported.
        :Type externKey: string

        :Parameter passphrase:
            In case of an encrypted PEM key, this is the pass phrase from which the encryption key is derived.
        :Type passphrase: string
        
        :Raise ValueError/IndexError/TypeError:
            When the given key cannot be parsed (possibly because the pass phrase is wrong).
=======
        externKey:	the RSA key to import, encoded as a string.
                The key can be in DER (PKCS#1) or in unencrypted
                PEM format (RFC1421).

        Raises a ValueError/IndexError if the given key cannot be parsed.
>>>>>>> 0b370a7a
        """
        externKey = tobytes(externKey)
        if passphrase is not None:
            passphrase = tobytes(passphrase)

        if externKey.startswith(b('-----')):
                # This is probably a PEM encoded key
                lines = externKey.replace(b(" "),b('')).split()
                keyobj = None

                # The encrypted PEM format
                if lines[1].startswith(b('Proc-Type:4,ENCRYPTED')):
                    DEK = lines[2].split(b(':'))
                    if len(DEK)!=2 or DEK[0]!=b('DEK-Info') or not passphrase:
                        raise ValueError("PEM encryption format not supported.")
                    algo, salt = DEK[1].split(b(','))
                    salt = binascii.a2b_hex(salt)
                    import Crypto.Hash.MD5
                    from Crypto.Cipher import DES, DES3
                    from Crypto.Protocol.KDF import PBKDF1
                    if algo==b("DES-CBC"):
                        # This is EVP_BytesToKey in OpenSSL
                        key = PBKDF1(passphrase, salt, 8, 1, Crypto.Hash.MD5)
                        keyobj = DES.new(key, Crypto.Cipher.DES.MODE_CBC, salt)
                    elif algo==b("DES-EDE3-CBC"):
                        # Note that EVP_BytesToKey is note exactly the same as PBKDF1
                        key =  PBKDF1(passphrase, salt, 16, 1, Crypto.Hash.MD5)
                        key += PBKDF1(key+passphrase, salt, 8, 1, Crypto.Hash.MD5)
                        keyobj = DES3.new(key, Crypto.Cipher.DES3.MODE_CBC, salt)
                    else:
                        raise ValueError("Unsupport PEM encryption algorithm.")
                    lines = lines[2:]
                
                der = binascii.a2b_base64(b('').join(lines[1:-1]))
                if keyobj:
                    der = keyobj.decrypt(der)
                    padding = bord(der[-1])
                    der = der[:-padding]
                return self._importKeyDER(der)

        if externKey.startswith(b('ssh-rsa ')):
                # This is probably an OpenSSH key
                keystring = binascii.a2b_base64(externKey.split(b(' '))[1])
                keyparts = []
                while len(keystring)>4:
                    l = struct.unpack(">I",keystring[:4])[0]
                    keyparts.append(keystring[4:4+l])
                    keystring = keystring[4+l:]
                e = bytes_to_long(keyparts[1])
                n = bytes_to_long(keyparts[2])
                return self.construct([n, e])
        if bord(externKey[0])==0x30:
                # This is probably a DER encoded key
                return self._importKeyDER(externKey)
        
        raise ValueError("RSA key format is not supported")

#: This is the ASN.1 DER object that qualifies an algorithm as
#: compliant to PKCS#1 (that is, the standard RSA).
# It is found in all 'algorithm' fields (also called 'algorithmIdentifier').
# It is a SEQUENCE with the oid assigned to RSA and with its parameters (none).
#   0x06 0x09   OBJECT IDENTIFIER, 9 bytes of payload
#     0x2A 0x86 0x48 0x86 0xF7 0x0D 0x01 0x01 0x01
#               rsaEncryption (1 2 840 113549 1 1 1) (PKCS #1)
#   0x05 0x00   NULL
algorithmIdentifier = DerSequence(
  [ b('\x06\x09\x2A\x86\x48\x86\xF7\x0D\x01\x01\x01'),
  DerNull().encode() ]
  ).encode()
 
_impl = RSAImplementation()
#:
#: Randomly generate a fresh, new RSA key object.
#:
#: See `RSAImplementation.generate`.
#:
generate = _impl.generate
#:
#: Construct an RSA key object from a tuple of valid RSA components.
#:
#: See `RSAImplementation.construct`.
#:
construct = _impl.construct
#:
#: Import an RSA key (public or private half), encoded in standard form.
#:
#: See `RSAImplementation.importKey`.
#:
importKey = _impl.importKey
error = _impl.error

# vim:set ts=4 sw=4 sts=4 expandtab:
<|MERGE_RESOLUTION|>--- conflicted
+++ resolved
@@ -214,7 +214,6 @@
         # encodes it into BASE64.
         der = DerSequence()
         if self.has_private():
-<<<<<<< HEAD
                 keyType= { 1: 'RSA PRIVATE', 8: 'PRIVATE' }[pkcs]
                 der[:] = [ 0, self.n, self.e, self.d, self.p, self.q,
                            self.d % (self.p-1), self.d % (self.q-1),
@@ -224,12 +223,6 @@
                     der = DerSequence([0])
                     der.append(algorithmIdentifier)
                     der.append(DerObject('OCTET STRING', derkey).encode())
-=======
-            keyType = "RSA PRIVATE"
-            der[:] = [ 0, self.n, self.e, self.d, self.p, self.q,
-                   self.d % (self.p-1), self.d % (self.q-1),
-                   inverse(self.q, self.p) ]
->>>>>>> 0b370a7a
         else:
                 keyType = "PUBLIC"
                 der.append(algorithmIdentifier)
@@ -240,7 +233,6 @@
         if format=='DER':
                 return der.encode()
         if format=='PEM':
-<<<<<<< HEAD
                 pem = b("-----BEGIN " + keyType + " KEY-----\n")
                 objenc = None
                 if passphrase and keyType.endswith('PRIVATE'):
@@ -266,15 +258,6 @@
                 pem += b('').join(chunks)
                 pem += b("-----END " + keyType + " KEY-----")
                 return pem
-=======
-            pem = b("-----BEGIN %s KEY-----\n" % keyType)
-            binaryKey = der.encode()
-            # Each BASE64 line can take up to 64 characters (=48 bytes of data)
-            chunks = [ binascii.b2a_base64(binaryKey[i:i+48]) for i in range(0, len(binaryKey), 48) ]
-            pem += b('').join(chunks)
-            pem += b("-----END %s KEY-----" % keyType)
-            return pem
->>>>>>> 0b370a7a
         return ValueError("Unknown key format '%s'. Cannot export the RSA key." % format)
 
 class RSAImplementation(object):
@@ -409,7 +392,6 @@
         return _RSAobj(self, key)
 
     def _importKeyDER(self, externKey):
-<<<<<<< HEAD
         """Import an RSA key (public or private half), encoded in DER form."""
 
         try:
@@ -451,40 +433,9 @@
 
         except ValueError, IndexError:
             pass
-=======
-        der = DerSequence()
-        der.decode(externKey, True)
-        if len(der)==9 and der.hasOnlyInts() and der[0]==0:
-            # ASN.1 RSAPrivateKey element
-            del der[6:]	# Remove d mod (p-1), d mod (q-1), and q^{-1} mod p
-            der.append(inverse(der[4],der[5])) # Add p^{-1} mod q
-            del der[0]	# Remove version
-            return self.construct(der[:])
-        if len(der)==2:
-            # The DER object is a SEQUENCE with two elements:
-            # a SubjectPublicKeyInfo SEQUENCE and an opaque BIT STRING.
-            #
-            # The first element is always the same:
-            # 0x30 0x0D     SEQUENCE, 12 bytes of payload
-            #   0x06 0x09   OBJECT IDENTIFIER, 9 bytes of payload
-            #     0x2A 0x86 0x48 0x86 0xF7 0x0D 0x01 0x01 0x01
-            #               rsaEncryption (1 2 840 113549 1 1 1) (PKCS #1)
-            #   0x05 0x00   NULL
-            #
-            # The second encapsulates the actual ASN.1 RSAPublicKey element.
-            if der[0]==b('\x30\x0D\x06\x09\x2A\x86\x48\x86\xF7\x0D\x01\x01\x01\x05\x00'):
-                bitmap = DerObject()
-                bitmap.decode(der[1], True)
-                if bitmap.typeTag==b('\x03')[0] and bitmap.payload[0]==b('\x00')[0]:
-                    der.decode(bitmap.payload[1:], True)
-                    if len(der)==2 and der.hasOnlyInts():
-                        return self.construct(der[:])
+
         raise ValueError("RSA key format is not supported")
->>>>>>> 0b370a7a
-
-        raise ValueError("RSA key format is not supported")
-
-<<<<<<< HEAD
+
     def importKey(self, externKey, passphrase=None):
         """Import an RSA key (public or private half), encoded in standard form.
 
@@ -509,13 +460,6 @@
         
         :Raise ValueError/IndexError/TypeError:
             When the given key cannot be parsed (possibly because the pass phrase is wrong).
-=======
-        externKey:	the RSA key to import, encoded as a string.
-                The key can be in DER (PKCS#1) or in unencrypted
-                PEM format (RFC1421).
-
-        Raises a ValueError/IndexError if the given key cannot be parsed.
->>>>>>> 0b370a7a
         """
         externKey = tobytes(externKey)
         if passphrase is not None:
